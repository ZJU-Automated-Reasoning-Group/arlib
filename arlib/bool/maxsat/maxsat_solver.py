# coding: utf-8
"""
This module provides a MaxSATSolver class that wraps different MaxSAT engines and implements
methods for solving weighted and unweighted MaxSAT problems. It also includes an implementation
of Nadel's algorithm for OMT(BV) "Bit-Vector Optimization (TACAS'16)".
"""

import copy

from pysat.formula import WCNF
from pysat.solvers import Solver

from .fm import FM  # is the FM correct???
from .rc2 import RC2


class MaxSATSolver:
    """
    Wrapper of the engines in maxsat
    """

    def __init__(self, formula: WCNF):
        """
        :param formula: input MaxSAT formula
        """
        self.maxsat_engine = "FM"
        self.wcnf = formula
        self.hard = copy.deepcopy(formula.hard)
        self.soft = copy.deepcopy(formula.soft)
        self.weight = formula.wght[:]

        self.sat_engine_name = "m22"
        # g3, g4, lgl, mcb, mcm, mpl, m22, mc, mgh, z3

    def set_maxsat_engine(self, name: str):
        self.maxsat_engine = name

    def get_maxsat_engine(self):
        """Get MaxSAT engine"""
        return self.maxsat_engine

    def solve_wcnf(self):
        """TODO: support Popen-based approach for calling bin solvers (e.g., open-wbo)"""
        if self.maxsat_engine == "FM":
            fm = FM(self.wcnf, verbose=0)
            fm.compute()
            # print("cost, ", fm.cost)
            return fm.cost
        elif self.maxsat_engine == "RC2":
            rc2 = RC2(self.wcnf)
            rc2.compute()
            return rc2.cost
        else:
            fm = FM(self.wcnf, verbose=0)
            fm.compute()
            return fm.cost

    def tacas16_binary_search(self):
        """
        Implement Nadel's algorithm for OMT(BV) "Bit-Vector Optimization (TACAS'16)"

        Key idea: OMT on unsigned BV can be seen as lexicographic optimization over the bits in the
        bitwise representation of the objective, ordered from the most-significant bit (MSB)
        to the least-significant bit (LSB).

        Notice that, in this domain, this corresponds to a binary search over the space of the values of the objective

        NOTE: we assume that each element in self.soft is a unary clause, i.e., self.soft is [[l1], [l2], ...]
        """
        bits = []
        for i in reversed(range(len(self.soft))):
            bits.append(self.soft[i][0])

        assumption_lits = []
        try:
            assert self.sat_engine_name != "z3"
            """Use a SAT solver supported by pySAT"""
            sat_oracle = Solver(name=self.sat_engine_name, bootstrap_with=self.hard, use_timer=True)
            # For each bit in bits, decide if it can be true
            for b in bits:
                assumption_lits.append(b)
                if not sat_oracle.solve(assumptions=assumption_lits):
                    # if b cannot be positive, then set it to be negative?
                    # after this round, we will try the remaining bits
                    assumption_lits.pop()
                    assumption_lits.append(-b)
        except Exception as ex:
            print(ex)
        # print("final assumptions: ", assumption_lits)
        return assumption_lits

<<<<<<< HEAD
def obv_bs(clauses,n):
    result = []

    s = Solver(bootstrap_with=clauses)

    if s.solve():
        m = s.get_model()
        #print(m)
    else:
        print('UNSAT')
        return result
    l = len(m)
    for i in range(l):
        if m[i] > 0:
            result.append(i+1)
        else:
            result.append(i + 1)
            if s.solve(assumptions=result):
                m = s.get_model()
            else:
                result.pop()
                result.append(-i-1)
    if l < n:
        while l < n:
            result.append(l+1)
            l = l + 1
    #print(result)
    return result

obv_bs([[1,2],[-3,-4],[-5,-7]],8)
=======
    def obv_bs(self):
        result = []

        bits = []
        for i in reversed(range(len(self.soft))):
            bits.append(self.soft[i][0])

        s = Solver(name=self.sat_engine_name, bootstrap_with=self.hard, use_timer=True)

        if s.solve():
            m = s.get_model()
        else:
            print('UNSAT')
            return result
        for b in bits:
            if m[b] > 0:
                result.append(b)
            else:
                if s.solve(assumptions=result):
                    m = s.get_model()
                    result.append(b)
                else:
                    result.append(-b)
        return result
>>>>>>> 4f995c04
<|MERGE_RESOLUTION|>--- conflicted
+++ resolved
@@ -89,7 +89,6 @@
         # print("final assumptions: ", assumption_lits)
         return assumption_lits
 
-<<<<<<< HEAD
 def obv_bs(clauses,n):
     result = []
 
@@ -119,30 +118,4 @@
     #print(result)
     return result
 
-obv_bs([[1,2],[-3,-4],[-5,-7]],8)
-=======
-    def obv_bs(self):
-        result = []
-
-        bits = []
-        for i in reversed(range(len(self.soft))):
-            bits.append(self.soft[i][0])
-
-        s = Solver(name=self.sat_engine_name, bootstrap_with=self.hard, use_timer=True)
-
-        if s.solve():
-            m = s.get_model()
-        else:
-            print('UNSAT')
-            return result
-        for b in bits:
-            if m[b] > 0:
-                result.append(b)
-            else:
-                if s.solve(assumptions=result):
-                    m = s.get_model()
-                    result.append(b)
-                else:
-                    result.append(-b)
-        return result
->>>>>>> 4f995c04
+obv_bs([[1,2],[-3,-4],[-5,-7]],8)