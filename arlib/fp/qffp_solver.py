--- conflicted
+++ resolved
@@ -79,13 +79,8 @@
                 g_to_dimacs = z3.Goal()
                 g_to_dimacs.add(blasted)
                 pos = CNF(from_string=g_to_dimacs.dimacs())
-<<<<<<< HEAD
-                # print("calling pysat")
-                aux = Solver(name="minisat22", bootstrap_with=pos)
-=======
-                # print("Running pysat...")
+                # print("Running pysat...{}".format(QFFPSolver.sat_engine))
                 aux = Solver(name=QFFPSolver.sat_engine, bootstrap_with=pos)
->>>>>>> 6a498889
                 if aux.solve():
                     return SolverResult.SAT
                 return SolverResult.UNSAT
